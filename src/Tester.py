from typing import Dict

import torch
from loguru import logger
from sklearn.metrics import (
    accuracy_score,
    precision_recall_fscore_support,
    roc_auc_score,
)
from torch.utils.data import DataLoader
from tqdm import tqdm

from src.datasets.StaticDataset import StaticDataset
from src.datasets.TemporalDataset import TemporalDataset
from src.StaticModel import StaticModel
from src.TemporalModel import TemporalModel
from src.utility.collation import temporal_collate_fn, chunked_temporal_collate_fn
from src.utility.splitting import stratified_patient_split


class Tester:
    """
    Evaluates a trained multimodal model on a test dataset.

    Handles:
        - Checkpoint loading
        - Dataset and DataLoader preparation
        - Device placement
        - Loss computation
        - Standard binary classification metrics

    Args:
        model (torch.nn.Module): Model to evaluate
        device (str): Device to run evaluation on ('cpu' or 'cuda')
    """

    def __init__(
        self,
        model: torch.nn.Module,
        test_fraction: float = 0.2,
        batch_size: int = 8,
        use_dann: bool = False,
        chunk_len: int | None = None,
        chunk_hop: int | None = None,
        ckpt_name: str | None = None,
    ):
        self.device: str = "cpu"
        self.model = model.to(self.device)
        self.batch_size = batch_size
        self.use_dann = use_dann
        self.test_fraction = test_fraction
        self.chunk_len = chunk_len
        self.chunk_hop = chunk_hop
        self.ckpt_name = ckpt_name

        # Determine Checkpoint Path
        if ckpt_name is not None:
            # Check if .pt extension is present
            if not ckpt_name.endswith(".pt"):
                ckpt_name += ".pt"
            self.checkpoint_path = (
                f"models/{ckpt_name}"  # Get the custom checkpoint path
            )
        else:
            # Fallback to default naming
            if isinstance(self.model, StaticModel):
                self.checkpoint_path = "models/static_model.pt"
            elif isinstance(self.model, TemporalModel):
                if self.use_dann:
                    self.checkpoint_path = "models/temporal_model_dann.pt"
                else:
                    self.checkpoint_path = "models/temporal_model.pt"
            else:
                raise ValueError(f"Unknown Model Type: {type(self.model)}")

        # Load Checkpoint
        self._load_checkpoint()

        # Prepare Dataset And Dataloader
        self._prepare_dataset_and_loader()

        # Loss Function
        self.criterion = torch.nn.BCEWithLogitsLoss()

    @torch.no_grad()
    def evaluate(self) -> Dict:
        # Set Model To Evaluation Mode
        self.model.eval()

        total_loss = 0.0

        # Detect whether we're evaluating on chunked temporal dataset
        chunked = (
            isinstance(self.model, TemporalModel)
            and hasattr(self.test_dataset, "chunk_len")
            and self.test_dataset.chunk_len is not None
        )

        if not chunked:
            all_outputs, all_targets = [], []
        else:
            session_logits: Dict[str, list[float]] = {}
            session_targets: Dict[str, int] = {}

        # Iterate Over Test Batches
        for batch in tqdm(self.test_loader, desc="[ModelTester] Evaluating"):
            # Move Data To Device
            if isinstance(self.model, TemporalModel):
                text_seq = batch["text"].to(self.device)
                audio_seq = batch["audio"].to(self.device)
                visual_seq = batch["visual"].to(self.device)

                lengths = batch.get("lengths")
                if lengths is not None:
                    lengths = lengths.to(self.device)
                    
                outputs = self.model(text_seq, audio_seq, visual_seq, lengths=lengths)
            else:
                text = batch.get("text")
                audio = batch.get("audio")
                visual = batch.get("visual")

                if text is not None:
                    text = text.to(self.device)
                if audio is not None:
                    audio = audio.to(self.device)
                if visual is not None:
                    visual = visual.to(self.device)

                outputs = self.model(text, audio, visual)

            # Prepare Targets
            targets = batch["label"].to(self.device)
            if targets.ndim == 1:
                targets = targets.unsqueeze(1)

            # Compute Loss
            loss = self.criterion(outputs, targets)
            total_loss += loss.item() * targets.size(0)

            # Collect Outputs And Targets
            if not chunked:
                all_outputs.append(outputs.cpu())
                all_targets.append(targets.cpu())
            else:  # Chunked mode
                # Aggregate logits per session
                sessions = batch["session"]  # List of session IDs
                logits = outputs.detach().cpu().view(-1)  # [B]
                targs = targets.detach().cpu().view(-1)  # [B]

                for sid, logit, targ in zip(sessions, logits, targs):
                    sid = str(sid)
                    if sid not in session_logits:
                        session_logits[sid] = []
                    session_logits[sid].append(float(logit))

                    # Store the session-level label
                    targ_int = int(targ.item())
                    if sid in session_targets:
                        # Safety check, make sure labels match
                        if session_targets[sid] != targ_int:
                            logger.warning(
                                f"Conflicting labels for session {sid}, {session_targets[sid]} vs {targ_int}"
                            )
                    session_targets[sid] = targ_int

        # Concatenate All Batches or Aggregate Chunked Results
        if not chunked:
            all_outputs = torch.cat(all_outputs, dim=0).squeeze()
            all_targets = torch.cat(all_targets, dim=0).squeeze()

        else:
            # Build per-session outputs/targets
            session_ids = sorted(session_logits.keys())
            agg_outputs, agg_targets = [], []

            for sid in session_ids:
                logs = session_logits[sid]
                # Mean logit over all chunks for this session
                mean_logit = sum(logs) / len(logs)
                agg_outputs.append(mean_logit)
                agg_targets.append(session_targets[sid])

            all_outputs = torch.tensor(agg_outputs)
            all_targets = torch.tensor(agg_targets)

        # In both modes, compute loss per sample
        avg_loss = total_loss / len(self.test_dataset)

        # Convert Logits To Probabilities
        probs = torch.sigmoid(all_outputs)

        # Generate Binary Predictions With Threshold 0.5
        preds = (probs >= 0.5).long()

        # Compute Standard Metrics
        accuracy = accuracy_score(all_targets, preds)
        precision, recall, f1, _ = precision_recall_fscore_support(
            all_targets, preds, average="binary", zero_division=0
        )
        try:
            roc_auc = roc_auc_score(all_targets, probs)
        except ValueError:
            roc_auc = float("nan")  # Not Enough Positive/Negative Samples

        # Aggregate Results
        results = {
            "loss": avg_loss,
            "accuracy": accuracy,
            "precision": precision,
            "recall": recall,
            "f1": f1,
            "roc_auc": roc_auc,
            "outputs": all_outputs,
            "targets": all_targets,
        }

        return results

    def _load_checkpoint(self):
        # Log Checkpoint Loading
        logger.info(f"Loading Checkpoint From {self.checkpoint_path}")
        checkpoint = torch.load(self.checkpoint_path, map_location=self.device)
        self.model.load_state_dict(checkpoint["model_state_dict"])

        # Load DANN if applicable
        if self.use_dann and "domain_adversary_state_dict" in checkpoint:
            if (
                hasattr(self.model, "domain_adversary")
                and self.model.domain_adversary is not None
            ):
                self.model.domain_adversary.load_state_dict(
                    checkpoint["domain_adversary_state_dict"]
                )

        # Infer chunking parameters if not explicitly set
        ckpt_chunk_len = checkpoint.get("chunk_len", None)
        ckpt_chunk_hop = checkpoint.get("chunk_hop", None)

        if self.chunk_len is None and ckpt_chunk_len is not None:
            self.chunk_len = ckpt_chunk_len

        if self.chunk_hop is None and ckpt_chunk_hop is not None:
            self.chunk_hop = ckpt_chunk_hop

        logger.info(f"Test chunk_len: {self.chunk_len}, chunk_hop: {self.chunk_hop}")

    def _prepare_dataset_and_loader(self):
        # Split Dataset By Patient
        _, test_sessions = stratified_patient_split()

        # Initialize Test Dataset
        if isinstance(self.model, StaticModel):
            self.test_dataset = StaticDataset(test_sessions)
        else:
<<<<<<< HEAD
            self.test_dataset = TemporalDataset(test_sessions, chunk_len=self.chunk_len, chunk_hop=self.chunk_hop)
            
=======
            self.test_dataset = TemporalDataset(
                test_sessions, chunk_len=self.chunk_len, chunk_hop=self.chunk_hop
            )

>>>>>>> 1e70b264
        # Initialize Test DataLoader
        if isinstance(self.model, StaticModel):
            self.test_loader = DataLoader(
                self.test_dataset,
                batch_size=self.batch_size,
                num_workers=0,
                shuffle=False,
            )
        else:

            # Choose collate function based on chunking
            if getattr(self.test_dataset, "chunk_len", None) is None:
                collate_fn = temporal_collate_fn
            else:
                collate_fn = chunked_temporal_collate_fn

            self.test_loader = DataLoader(
                self.test_dataset,
                batch_size=self.batch_size,
                num_workers=0,
                shuffle=False,
                collate_fn=collate_fn,
            )<|MERGE_RESOLUTION|>--- conflicted
+++ resolved
@@ -253,15 +253,10 @@
         if isinstance(self.model, StaticModel):
             self.test_dataset = StaticDataset(test_sessions)
         else:
-<<<<<<< HEAD
-            self.test_dataset = TemporalDataset(test_sessions, chunk_len=self.chunk_len, chunk_hop=self.chunk_hop)
-            
-=======
             self.test_dataset = TemporalDataset(
                 test_sessions, chunk_len=self.chunk_len, chunk_hop=self.chunk_hop
             )
 
->>>>>>> 1e70b264
         # Initialize Test DataLoader
         if isinstance(self.model, StaticModel):
             self.test_loader = DataLoader(
